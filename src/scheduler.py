--- conflicted
+++ resolved
@@ -42,26 +42,10 @@
     "fedval": [FedValServer, FedValClient],
 }
 
-
 def get_node(config: dict, rank) -> BaseNode:
     algo_name = config["algo"]
     return algo_map[algo_name][rank > 0](config)
-<<<<<<< HEAD
-
-=======
->>>>>>> e2585f63
-
-class Scheduler:
-    """Manages the overall orchestration of experiments"""
-
-<<<<<<< HEAD
-    def __init__(self) -> None:
-        pass
-
-    def assign_config_by_path(self, config_path) -> None:
-        self.config = load_config(config_path)
-
-=======
+  
 class Scheduler():
     """ Manages the overall orchestration of experiments
     """
@@ -69,7 +53,6 @@
     def __init__(self) -> None:
         pass
 
->>>>>>> e2585f63
     def install_config(self) -> None:
         self.config = process_config(self.config)
 
