from collections import OrderedDict
from typing import Any, Tuple, List
import torch
from torch import Tensor
import torch.nn as nn
import torch.nn.functional as F
from torch.utils.data import DataLoader
from torch.nn.parallel import DataParallel

import resnet
import resnet_in

import yolo
from utils.types import ConfigType


class ModelUtils:
    def __init__(self, device: torch.device, config: ConfigType) -> None:
        self.device = device
        self.dset = None

        self.models_layers_idx = {
            "resnet10": {"l1": 17, "l2": 35, "l3": 53, "l4": 71, "fc": 73},
            "resnet18": {"l1": 29, "l2": 59, "l3": 89, "l4": 119, "fc": 121},
        }

        self.config = config
        self.malicious_type = config.get("malicious_type", "normal")

    def get_model(
        self,
        model_name: str,
        dset: str,
        device: torch.device,
        device_ids: List[int],
        pretrained: bool = False,
        **kwargs: Any,
    ):
        self.dset = dset
        # TODO: add support for loading checkpointed models
        model_name = model_name.lower()
        if model_name == "resnet10":
            if pretrained:
                raise ValueError("Pretrained model not available for resnet10")
            model = resnet.resnet10(**kwargs)
        elif model_name == "resnet18":
            model = (
                resnet_in.resnet18(pretrained=True, **kwargs)
                if pretrained
                else resnet.resnet18(**kwargs)
            )
        elif model_name == "resnet34":
            model = (
                resnet_in.resnet34(pretrained=True, **kwargs)
                if pretrained
                else resnet.resnet34(**kwargs)
            )
        elif model_name == "resnet50":
            model = (
                resnet_in.resnet50(pretrained=True, **kwargs)
                if pretrained
                else resnet.resnet50(**kwargs)
            )
        elif model_name == "yolo":
            model = yolo.yolo(pretrained=False)
        else:
            raise ValueError(f"Model name {model_name} not supported")
        model = model.to(device)
        return model

    def train(
        self,
        model: nn.Module,
        optim: torch.optim.Optimizer,
        dloader: DataLoader[Any],
        loss_fn: Any,
        device: torch.device,
        test_loader: DataLoader[Any] | None = None,
        **kwargs: Any,
    ) -> Tuple[float, float]:
        """TODO: generate docstring"""
        model.train()

        if self.dset == "pascal":
            mean_loss, acc = self.train_object_detection(
                model, optim, dloader, loss_fn, device, test_loader=None, **kwargs
            )
            return mean_loss, acc
        elif self.malicious_type == "backdoor_attack" or self.malicious_type == "gradient_attack":
            train_loss, acc = self.train_classification_malicious(
                model, optim, dloader, loss_fn, device, test_loader=None, **kwargs
            )
            return train_loss, acc
        else:
            train_loss, acc = self.train_classification(
                model, optim, dloader, loss_fn, device, test_loader=None, **kwargs
            )
            return train_loss, acc

    def train_object_detection(
        self,
        model: nn.Module,
        optim,
        dloader,
        loss_fn,
        device: torch.device,
        test_loader=None,
        **kwargs,
    ) -> Tuple[float, float]:
        losses = []  # Initialize the list to store the losses

        for batch_idx, (data, target) in enumerate(dloader):
            data = data.to(device)
            y0, y1, y2 = (
                target[0].to(device),
                target[1].to(device),
                target[2].to(device),
            )

            image_size = kwargs.get("image_size", 416)
            # Grid cell sizes
            s = [image_size // 32, image_size // 16, image_size // 8]

            # Calculating the loss at each scale
            scaled_anchors = kwargs.get(
                "scaled_anchors",
                (
                    torch.tensor(
                        [
                            [(0.28, 0.22), (0.38, 0.48), (0.9, 0.78)],
                            [(0.07, 0.15), (0.15, 0.11), (0.14, 0.29)],
                            [(0.02, 0.03), (0.04, 0.07), (0.08, 0.06)],
                        ]
                    )
                    * torch.tensor(s).unsqueeze(1).unsqueeze(1).repeat(1, 3, 2)
                ).to(device),
            )

            with torch.cuda.amp.autocast(enabled=False):
                # Getting the model predictions
                outputs = model(data)

                loss = (
                    loss_fn(outputs[0], y0, scaled_anchors[0])
                    + loss_fn(outputs[1], y1, scaled_anchors[1])
                    + loss_fn(outputs[2], y2, scaled_anchors[2])
                )

            # Add the loss to the list
            losses.append(loss.item())

            # Reset gradients
            optim.zero_grad()
            scaler = kwargs.get("scaler", torch.cuda.amp.GradScaler())
            # Backpropagate the loss
            scaler.scale(loss).backward()

            # Optimization step
            scaler.step(optim)

            # Update the scaler for next iteration
            scaler.update()

            # Calculate the mean loss dynamically after each batch
            mean_loss = sum(losses) / len(losses)
            print("batch ", batch_idx, "loss ", mean_loss)

        return mean_loss, 0  # Optionally return the mean loss at the end

    def train_classification(
        self,
        model: nn.Module,
        optim: torch.optim.Optimizer,
        dloader: DataLoader[Any],
        loss_fn: Any,
        device: torch.device,
        test_loader: DataLoader[Any] | None = None,
        **kwargs: Any,
    ) -> Tuple[float, float]:
        correct = 0
        train_loss = 0
        for batch_idx, (data, target) in enumerate(dloader):
            data = data.to(device)
            target = target.to(device)

            optim.zero_grad()

            position = kwargs.get("position", 0)
            output = model(data, position=position)

            if kwargs.get("apply_softmax", False):
                output = nn.functional.log_softmax(output, dim=1)  # type: ignore

            loss = loss_fn(output, target)
            loss.backward()
            optim.step()
            train_loss += loss.item()
            pred = output.argmax(dim=1, keepdim=True)
            # view_as() is used to make sure the shape of pred and target are
            # the same
            if len(target.size()) > 1:
                target = target.argmax(dim=1, keepdim=True)
            correct += pred.eq(target.view_as(pred)).sum().item()

            if test_loader is not None:
                # TODO: implement test loader for pascal
                test_loss, test_acc = self.test(model, test_loader, loss_fn, device)
                print(
                    f"Train Loss: {train_loss/(batch_idx+1):.6f} | Train Acc: {correct/((batch_idx+1)*len(data)):.6f} | Test Loss: {test_loss:.6f} | Test Acc: {test_acc:.6f}"
                )

        acc = correct / len(dloader.dataset)
        return train_loss, acc
<<<<<<< HEAD


    def forward_si_client(self,
    model: nn.Module,
    global_pool,
    view_layer,
    optim,
    data,
    device: torch.device,
    test_loader=None,
    **kwargs):
        #print("started training with dset ", self.dset)
        
        model.train()
        
        #target = target.to(device)
        optim.zero_grad()
        
        intermediate = model(data)
        intermediate = global_pool(intermediate)
        intermediate = view_layer(intermediate)

        intermediate = intermediate.detach()
        intermediate.requires_grad = True
        # print("here is the shape of intermediate", intermediate.shape)
        return intermediate
    
    def forward_si_server(self,
    model: nn.Module,
    optim,
    intermediate,
    device: torch.device,
    test_loader=None,
    **kwargs):
        #print("started training with dset ", self.dset)
        model.train()
        intermediate.retain_grad()

        #position = kwargs.get("position", 0)
        output = model(intermediate)

            # if kwargs.get("apply_softmax", False):
            #     output = nn.functional.log_softmax(
            #         output, dim=1)  # type: ignore
        return output
    
    def backward_si_server(self,
    optim,
    intermediate,
    output,
    target,
    loss_fn,
    device: torch.device,
    test_loader=None,
    **kwargs):
        #model.train()
        
        optim.zero_grad()
        #print("started training with dset ", self.dset)
        
        loss = loss_fn(output, target)
        loss.backward()
        optim.step()
            # if kwargs.get("apply_softmax", False):
            #     output = nn.functional.log_softmax(
            #         output, dim=1)  # type: ignore
        return intermediate.grad
    
    def backward_si_client(self,
    optim,
    intermediate,
    gradients,
    device: torch.device,
    test_loader=None,
    **kwargs):
        #model.train()
        
        optim.zero_grad()
        #print("started training with dset ", self.dset)
        
        intermediate.backward(gradients)
        optim.step()
            # if kwargs.get("apply_softmax", False):
            #     output = nn.functional.log_softmax(
            #         output, dim=1)  # type: ignore


    def train_mask(self,
    model: nn.Module,
    mask,
    optim,
    dloader,
    loss_fn,
    device: torch.device,
    **kwargs) -> Tuple[float,
     float]:
        """TODO: generate docstring
        """
=======
    
    def train_classification_malicious(
        self,
        model: nn.Module,
        optim,
        dloader,
        loss_fn,
        device: torch.device,
        test_loader=None,
        **kwargs,
    ) -> Tuple[float, float]:
        correct = 0
        train_loss = 0

        for batch_idx, (data, target) in enumerate(dloader):
            data = data.to(device)
            target = target.to(device)

            optim.zero_grad()

            position = kwargs.get("position", 0)
            output = model(data, position=position)

            if kwargs.get("apply_softmax", False):
                output = nn.functional.log_softmax(output, dim=1)  # type: ignore

            if self.malicious_type == "backdoor_attack":
                target_labels = self.config.get("target_labels", [])
                additional_loss = self.config.get("additional_loss", 10)
                
                # Modify loss if target labels are part of the current batch
                loss = loss_fn(output, target)  # Initial standard loss computation

                for label in target_labels:
                    # Check if current target is within target labels
                    target_mask = (target == label)
                    if target_mask.any():  # If any of the targets match the backdoor target label
                        # Add malicious behavior: Forcing the model to incorrectly classify specific labels
                        # Manipulate loss by adding a large penalty when the target label is present
                        loss += additional_loss  # You can tune this value to control the severity of the attack

                # Perform backpropagation with modified loss
                loss.backward()
            else:
                loss = loss_fn(output, target)
                loss.backward()

            # scale the gradients if this is a gradient attack:
            if self.malicious_type == "gradient_attack":
                scaling_factor = self.config.get("scaling_factor", None)
                noise_factor = self.config.get("noise_factor", None)

                for param in self.model.parameters():
                    if param.grad is not None:
                        if scaling_factor:
                            param.grad.data *= scaling_factor  # Scaling the gradient maliciously
                        if noise_factor:
                            noise = torch.randn(param.grad.size()).to(self.device) * noise_factor
                            param.grad.data += noise

            optim.step()
            train_loss += loss.item()
            pred = output.argmax(dim=1, keepdim=True)
            # view_as() is used to make sure the shape of pred and target are
            # the same
            if len(target.size()) > 1:
                target = target.argmax(dim=1, keepdim=True)
            correct += pred.eq(target.view_as(pred)).sum().item()

            if test_loader is not None:
                # TODO: implement test loader for pascal
                test_loss, test_acc = self.test(model, test_loader, loss_fn, device)
                print(
                    f"Train Loss: {train_loss/(batch_idx+1):.6f} | Train Acc: {correct/((batch_idx+1)*len(data)):.6f} | Test Loss: {test_loss:.6f} | Test Acc: {test_acc:.6f}"
                )

        acc = correct / len(dloader.dataset)
        return train_loss, acc

    def train_mask(
        self,
        model: nn.Module,
        mask,
        optim,
        dloader,
        loss_fn,
        device: torch.device,
        **kwargs,
    ) -> Tuple[float, float]:
        """TODO: generate docstring"""
>>>>>>> d56077e0
        model.train()
        train_loss = 0
        correct = 0
        for batch_idx, (data, target) in enumerate(dloader):
            data, target = data.to(device), target.to(device)
            optim.zero_grad()
            position = kwargs.get("position", 0)
            output = model(data, position=position)
            if kwargs.get("apply_softmax", False):
                output = nn.functional.log_softmax(output, dim=1)  # type: ignore
            loss = loss_fn(output, target)
            loss.backward()
            optim.step()
            train_loss += loss.item()
            for name, param in model.named_parameters():
                if name in mask:
                    param.data *= mask[name].to(device)
            pred = output.argmax(dim=1, keepdim=True)
            # view_as() is used to make sure the shape of pred and target are
            # the same
            if len(target.size()) > 1:
                target = target.argmax(dim=1, keepdim=True)
            correct += pred.eq(target.view_as(pred)).sum().item()
        acc = correct / len(dloader.dataset)
        return train_loss, acc

    def deep_mutual_train(
        self, models, optim, dloader, device: torch.device, **kwargs
    ) -> Tuple[list, list]:
        """TODO: generate docstring"""
        num_net = len(models)
        for model in models:
            model.train()

        optimizers = [optim] * num_net
        criterion_CE = nn.CrossEntropyLoss()
        criterion_KLD = nn.KLDivLoss(reduction="batchmean")
        train_loss = [0] * num_net
        pred = [0] * num_net
        correct = [0] * num_net
        train_accuracy = [0] * num_net

        for batch_idx, (data, target) in enumerate(dloader):
            data, target = data.to(device), target.to(device)
            output = []
            losses = []
            KLD_loss = []
            CE_loss = []
            for i in range(num_net):
                output.append(models[i](data))
            for k in range(num_net):
                CE_loss.append(criterion_CE(output[k], target))
                KLD_loss.append(0)
                for l in range(num_net):
                    if l != k:
                        KLD_loss[k] += criterion_KLD(
                            F.log_softmax(output[k], dim=1),
                            F.softmax(output[l], dim=1).detach(),
                        )
                losses.append(CE_loss[k] + KLD_loss[k] / (num_net - 1))
            for i in range(num_net):
                train_loss[i] = losses[i].item()
                pred[i] = output[i].max(1, keepdim=True)[1]
                correct[i] += pred[i].eq(target.view_as(pred[i])).sum().item()
            for i in range(num_net):
                optimizers[i].zero_grad()
                losses[i].backward()
                optimizers[i].step()
        for i in range(num_net):
            train_accuracy[i] = 100.0 * correct[i] / len(dloader.dataset)
        return train_loss, train_accuracy

    def test(
        self,
        model: nn.Module,
        dloader: DataLoader[Any],
        loss_fn: Any,
        device: torch.device,
        **kwargs: Any,
    ) -> Tuple[float, float]:
        """TODO: generate docstring"""
        model.eval()
        test_loss, acc = 0, 0
        if self.dset == "pascal":
            test_loss, acc = self.test_object_detect(
                model, dloader, loss_fn, device, **kwargs
            )
        else:
            test_loss, acc = self.test_classification(
                model, dloader, loss_fn, device, **kwargs
            )
        return test_loss, acc

    def test_object_detect(
        self, model, dloader, loss_fn, device, **kwargs
    ) -> Tuple[float, float]:
        losses = []
        with torch.no_grad():
            for idx, (data, target) in enumerate(dloader):
                data = data.to(device)
                y0, y1, y2 = (
                    target[0].to(device),
                    target[1].to(device),
                    target[2].to(device),
                )

                image_size = kwargs.get("image_size", 416)
                # Grid cell sizes
                s = [image_size // 32, image_size // 16, image_size // 8]
                # Calculating the loss at each scale
                scaled_anchors = kwargs.get(
                    "scaled_achors",
                    (
                        torch.tensor(
                            [
                                [(0.28, 0.22), (0.38, 0.48), (0.9, 0.78)],
                                [(0.07, 0.15), (0.15, 0.11), (0.14, 0.29)],
                                [(0.02, 0.03), (0.04, 0.07), (0.08, 0.06)],
                            ]
                        )
                        * torch.tensor(s).unsqueeze(1).unsqueeze(1).repeat(1, 3, 2)
                    ).to(device),
                )

                with torch.cuda.amp.autocast(enabled=False):
                    # Getting the model predictions
                    outputs = model(data)

                    loss = (
                        loss_fn(outputs[0], y0, scaled_anchors[0])
                        + loss_fn(outputs[1], y1, scaled_anchors[1])
                        + loss_fn(outputs[2], y2, scaled_anchors[2])
                    )

                # Add the loss to the list
                losses.append(loss.item())

                # train loss will be average loss
            loss = sum(losses) / len(losses)
        return loss, 0

    def test_classification(
        self, model, dloader, loss_fn, device, **kwargs
    ) -> Tuple[float, float]:
        test_loss = 0
        correct = 0
        with torch.no_grad():
            for idx, (data, target) in enumerate(dloader):
                data, target = data.to(device), target.to(device)
                position = kwargs.get("position", 0)
                output = model(data, position=position)
                test_loss += loss_fn(output, target).item()
                pred = output.argmax(dim=1, keepdim=True)
                # view_as() is used to make sure the shape of pred and target
                # are the same
                correct += pred.eq(target.view_as(pred)).sum().item()
        acc = correct / len(dloader.dataset)
        return test_loss, acc

    def save_model(self, model: nn.Module, path: str) -> None:
        if isinstance(model, DataParallel):
            model_ = model.module
        else:
            model_ = model
        torch.save(model_.state_dict(), path)

    def move_to_device(
        self, items: List[Tuple[torch.Tensor, torch.Tensor]], device: torch.device
    ) -> list:
        # Expects a list of tuples with each tupe containing two tensors
        return [[item[0].to(device), item[1].to(device)] for item in items]

    def substract_model_weights(self, model1, model2):
        res = {}
        for key, param in model1.items():
            res[key] = param - model2[key]
        return res

    def get_last_layer_keys(self, model_wts: OrderedDict[str, Tensor]):
        # Assume one layer is composed of multiple weights named as "layer_name.weight_name"

        reversed_model_wts = reversed(model_wts)
        last_key = next(reversed_model_wts)
        last_layer = last_key.split(".")[0]

        last_layer_keys = []

        while last_key is not None and last_key.startswith(last_layer + "."):
            last_layer_keys.append(last_key)
            last_key = next(reversed_model_wts, None)
        return last_layer_keys

    def filter_model_weights(
        self, model_wts: OrderedDict[str, Tensor], key_to_ignore: List[str]
    ):
        # Assume one layer is composed of multiple weights named as "layer_name.weight_name"

        filtered_model_wts = OrderedDict()
        for key, param in model_wts.items():
            if key not in key_to_ignore:
                filtered_model_wts[key] = param
        return filtered_model_wts

    def get_memory_usage(self):
        """
        Get the memory usage
        """
        return torch.cuda.memory_allocated(self.device)<|MERGE_RESOLUTION|>--- conflicted
+++ resolved
@@ -211,7 +211,7 @@
 
         acc = correct / len(dloader.dataset)
         return train_loss, acc
-<<<<<<< HEAD
+
 
 
     def forward_si_client(self,
@@ -227,7 +227,6 @@
         
         model.train()
         
-        #target = target.to(device)
         optim.zero_grad()
         
         intermediate = model(data)
@@ -250,12 +249,8 @@
         model.train()
         intermediate.retain_grad()
 
-        #position = kwargs.get("position", 0)
         output = model(intermediate)
 
-            # if kwargs.get("apply_softmax", False):
-            #     output = nn.functional.log_softmax(
-            #         output, dim=1)  # type: ignore
         return output
     
     def backward_si_server(self,
@@ -275,9 +270,7 @@
         loss = loss_fn(output, target)
         loss.backward()
         optim.step()
-            # if kwargs.get("apply_softmax", False):
-            #     output = nn.functional.log_softmax(
-            #         output, dim=1)  # type: ignore
+
         return intermediate.grad
     
     def backward_si_client(self,
@@ -290,13 +283,9 @@
         #model.train()
         
         optim.zero_grad()
-        #print("started training with dset ", self.dset)
         
         intermediate.backward(gradients)
         optim.step()
-            # if kwargs.get("apply_softmax", False):
-            #     output = nn.functional.log_softmax(
-            #         output, dim=1)  # type: ignore
 
 
     def train_mask(self,
@@ -310,7 +299,7 @@
      float]:
         """TODO: generate docstring
         """
-=======
+
     
     def train_classification_malicious(
         self,
@@ -401,7 +390,7 @@
         **kwargs,
     ) -> Tuple[float, float]:
         """TODO: generate docstring"""
->>>>>>> d56077e0
+
         model.train()
         train_loss = 0
         correct = 0
