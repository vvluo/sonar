--- conflicted
+++ resolved
@@ -140,7 +140,6 @@
     "synth_digits": "./imgs/syn_digit",
 }
 
-<<<<<<< HEAD
 mpi_system_config = {
     "comm": {
         "type": "MPI"
@@ -150,41 +149,34 @@
     "dset": "cifar10",
     "dump_dir": "./expt_dump/",
     "dpath": "./datasets/imgs/cifar10/",
-=======
+
 CIFAR10_DSET = "cifar10"
 CIAR10_DPATH = "./datasets/imgs/cifar10/"
 
 NUM_COLLABORATORS = 1
 DUMP_DIR = "/mas/camera/Experiments/SONAR/abhi/"
 
-mpi_system_config: ConfigType = {
-    "exp_id": "",
-    "comm": {"type": "MPI"},
-    "num_collaborators": NUM_COLLABORATORS,
-    "dset": CIFAR10_DSET,
-    "dump_dir": DUMP_DIR,
-    "dpath": CIAR10_DPATH,
->>>>>>> d56077e0
+
     "seed": 32,
     # node_0 is a server currently
     # The device_ids dictionary depicts the GPUs on which the nodes reside.
     # For a single-GPU environment, the config will look as follows (as it follows a 0-based indexing):
-<<<<<<< HEAD
+
     "device_ids": {"node_0": [0], "node_1": [0],"node_2": [0], "node_3": [0], "node_4": [0], "node_5": [0], "node_6": [0]},
     "samples_per_user": 1000, #TODO: To model scenarios where different users have different number of samples
-=======
-    #  "device_ids": {"node_0": [0], "node_1": [0], "node_2": [0], "node_3": [0]},
-    "device_ids": get_device_ids(num_users=3, gpus_available=[1, 2]),
-    # use this when the list needs to be imported from the algo_config
-    # "algo": get_algo_configs(num_users=3, algo_configs=algo_configs_list),
-    "algos": get_algo_configs(
-        num_users=3,
-        algo_configs=malicious_algo_config_list,
-        assignment_method="distribution",
-        distribution={0: 1, 1: 1, 2: 1},
-    ),  # type: ignore
-    "samples_per_user": 1000,  # TODO: To model scenarios where different users have different number of samples
->>>>>>> d56077e0
+
+#     #  "device_ids": {"node_0": [0], "node_1": [0], "node_2": [0], "node_3": [0]},
+#     "device_ids": get_device_ids(num_users=3, gpus_available=[1, 2]),
+#     # use this when the list needs to be imported from the algo_config
+#     # "algo": get_algo_configs(num_users=3, algo_configs=algo_configs_list),
+#     "algos": get_algo_configs(
+#         num_users=3,
+#         algo_configs=malicious_algo_config_list,
+#         assignment_method="distribution",
+#         distribution={0: 1, 1: 1, 2: 1},
+#     ),  # type: ignore
+#     "samples_per_user": 1000,  # TODO: To model scenarios where different users have different number of samples
+
     # we need to make this a dictionary with user_id as key and number of samples as value
     "train_label_distribution": "iid",  # Either "iid", "non_iid" "support"
     "test_label_distribution": "iid",  # Either "iid", "non_iid" "support"
